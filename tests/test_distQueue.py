# Tests of the easy protocol implementation

import unittest
import numpy as np
from random import randint
<<<<<<< HEAD
from collections import defaultdict
=======
>>>>>>> 375b359d
from qlinklayer.egp import EGPRequest
from qlinklayer.distQueue import DistributedQueue, FilteredDistributedQueue
from easysquid.qnode import QuantumNode
from easysquid.easyfibre import ClassicalFibreConnection
from easysquid.easynetwork import EasyNetwork
from easysquid.easyprotocol import TimedProtocol
from netsquid.simutil import sim_run, sim_reset


class FastTestProtocol(TimedProtocol):

    def __init__(self, node, dq, timeStep, p=0.7, num=1000, maxNum=1200):

        super().__init__(timeStep=timeStep, node=node)

        # Distributed queue
        self.dq = dq

        # Probability of adding an item
        self.p = p

        # Item Counter
        self.count = 0

        # Number of requests to randomly produce in timestep
        self.num = num

        # Maximum number to produce
        self.maxNum = maxNum

    def run_protocol(self):

        if self.count >= self.maxNum:
            return

        for j in range(self.num):
            if np.random.uniform(0, 1) < self.p:
                self.dq.add([self.node.name, self.count])
                self.count += 1

    def process_data(self):
        self.dq.process_data()


class TestProtocol(FastTestProtocol):
    def __init__(self, node, dq, timeStep, p=0.7):
        super().__init__(node, dq, timeStep, p, 1)


class TestDistributedQueue(unittest.TestCase):

    def test_init(self):

        node = QuantumNode("TestNode 1", 1)
        node2 = QuantumNode("TestNode 2", 2)
        conn = ClassicalFibreConnection(node, node2, length=1)

        # No arguments
        dq = DistributedQueue(node, conn)
        assert dq.node == node
        assert dq.conn == conn
        assert dq.myWsize == 100
        assert dq.master is True
        assert dq.otherWsize == 100
        assert len(dq.queueList) == 1
        assert dq.maxSeq == 2 ** 32
        assert dq.status == dq.STAT_IDLE
        assert dq.comms_seq == 0
        assert dq.acksWaiting == 0
        assert len(dq.waitAddAcks) == 0
        assert dq.expectedSeq == 0

        # No arguments, not controlling node
        dq = DistributedQueue(node2, conn)
        assert dq.node == node2
        assert dq.conn == conn
        assert dq.myWsize == 100
        assert dq.master is False
        assert dq.otherWsize == 100
        assert len(dq.queueList) == 1
        assert dq.maxSeq == 2 ** 32
        assert dq.status == dq.STAT_IDLE
        assert dq.comms_seq == 0
        assert dq.acksWaiting == 0
        assert len(dq.waitAddAcks) == 0
        assert dq.expectedSeq == 0

        # Set arguments

        dq = DistributedQueue(node, conn, False, 1, 2, 3, 4)
        assert dq.node == node
        assert dq.conn == conn
        assert dq.master is False
        assert dq.myWsize == 1
        assert dq.otherWsize == 2
        assert len(dq.queueList) == 3
        assert dq.maxSeq == 4
        assert dq.status == dq.STAT_IDLE
        assert dq.comms_seq == 0
        assert dq.acksWaiting == 0
        assert len(dq.waitAddAcks) == 0
        assert dq.expectedSeq == 0

    def test_add_basic(self):

        # Set up two nodes and run a simulation in which items
        # are randomly added at specific time intervals
        sim_reset()
        alice = QuantumNode("Alice", 1)
        bob = QuantumNode("Bob", 2)

        conn = ClassicalFibreConnection(alice, bob, length=.0001)
        aliceDQ = DistributedQueue(alice, conn)
        bobDQ = DistributedQueue(bob, conn)

        aliceProto = TestProtocol(alice, aliceDQ, 1)
        bobProto = TestProtocol(bob, bobDQ, 1)

        nodes = [
            (alice, [aliceProto]),
            (bob, [bobProto]),
        ]
        conns = [
            (conn, "dqp_conn", [aliceProto, bobProto])
        ]

        network = EasyNetwork(name="DistQueueNetwork", nodes=nodes, connections=conns)
        network.start()

        sim_run(50000)

        # Check the Queue contains ordered elements from Alice and Bob
        qA = aliceDQ.queueList[0].queue
        qB = bobDQ.queueList[0].queue

        # First they should have the same length
        self.assertGreater(len(qA), 0)
        self.assertEqual(len(qA), len(qB))

        # Check the items are the same and the sequence numbers are ordered
        count = 0
        for k in range(len(qA)):
            self.assertEqual(qA[k].request, qB[k].request)
            self.assertEqual(qA[k].seq, qB[k].seq)
            self.assertEqual(qA[k].seq, count)
            count = count + 1

    def test_fast_master(self):

        # Set up two nodes and run a simulation in which items
        # are randomly added at specific time intervals
        sim_reset()
        alice = QuantumNode("Alice", 1)
        bob = QuantumNode("Bob", 2)
        conn = ClassicalFibreConnection(alice, bob, length=0.01)
        aliceDQ = DistributedQueue(alice, conn)
        bobDQ = DistributedQueue(bob, conn)

        aliceProto = FastTestProtocol(alice, aliceDQ, 1)
        bobProto = TestProtocol(bob, bobDQ, 1)
        nodes = [alice, bob]

        conns = [
            (conn, "dqp_conn", [aliceProto, bobProto])
        ]

        network = EasyNetwork(name="DistQueueNetwork", nodes=nodes, connections=conns)
        network.start()

        sim_run(50000)

        # Check the Queue contains ordered elements from Alice and Bob
        qA = aliceDQ.queueList[0].queue
        qB = bobDQ.queueList[0].queue

        # First they should have the same length
        self.assertGreater(len(qA), 0)
        self.assertEqual(len(qA), len(qB))

        # Check the items are the same and the sequence numbers are ordered
        count = 0
        for k in range(len(qA)):
            self.assertEqual(qA[k].request, qB[k].request)
            self.assertEqual(qA[k].seq, qB[k].seq)
            self.assertEqual(qA[k].seq, count)
            count = count + 1

    def test_fast_slave(self):

        # Set up two nodes and run a simulation in which items
        # are randomly added at specific time intervals
        sim_reset()
        alice = QuantumNode("Alice", 1)
        bob = QuantumNode("Bob", 2)

        conn = ClassicalFibreConnection(alice, bob, length=0.01)
        aliceDQ = DistributedQueue(alice, conn)
        bobDQ = DistributedQueue(bob, conn)

        aliceProto = TestProtocol(alice, aliceDQ, 1)
        bobProto = FastTestProtocol(bob, bobDQ, 1)

        nodes = [alice, bob]

        conns = [
            (conn, "dqp_conn", [aliceProto, bobProto])
        ]

        network = EasyNetwork(name="DistQueueNetwork", nodes=nodes, connections=conns)
        network.start()

        sim_run(5000)

        # Check the Queue contains ordered elements from Alice and Bob
        qA = aliceDQ.queueList[0].queue
        qB = bobDQ.queueList[0].queue

        # First they should have the same length
        self.assertGreater(len(qA), 0)
        self.assertEqual(len(qA), len(qB))

        # Check the items are the same and the sequence numbers are ordered
        count = 0
        for k in range(len(qA)):
            self.assertEqual(qA[k].request, qB[k].request)
            self.assertEqual(qA[k].seq, qB[k].seq)
            self.assertEqual(qA[k].seq, count)
            count = count + 1

    def test_comm_timeout(self):
        self.callback_storage = []

        def add_callback(result):
            self.callback_storage.append(result)

        sim_reset()
        alice = QuantumNode("Alice", 1)
        bob = QuantumNode("Bob", 2)

        conn = ClassicalFibreConnection(alice, bob, length=0.01)
        aliceDQ = DistributedQueue(alice, conn)

        aliceDQ.add_callback = add_callback

        aliceProto = TestProtocol(alice, aliceDQ, 1)

        nodes = [alice, bob]

        conns = [
            (conn, "dqp_conn", [aliceProto])
        ]

        network = EasyNetwork(name="DistQueueNetwork", nodes=nodes, connections=conns)
        network.start()

        sim_run(5000)

        expected_qid = 0
        num_adds = 100
        expected_results = [(aliceDQ.DQ_TIMEOUT, expected_qid, qseq, [alice.name, qseq]) for qseq in range(num_adds)]

        # Check that all attempted add's timed out
        self.assertEqual(self.callback_storage, expected_results)

        # Check that alice's distributed queue has no outstanding add acks
        self.assertEqual(aliceDQ.waitAddAcks, {})

        # Check that all of the local queues are empty
        for local_queue in aliceDQ.queueList:
            self.assertEqual(local_queue.queue, {})

        # Check that we incremented the comms_seq
        self.assertEqual(aliceDQ.comms_seq, num_adds)

    def test_remove(self):
        # Set up two nodes and run a simulation in which items
        # are randomly added at specific time intervals
        sim_reset()
        alice = QuantumNode("Alice", 1)
        bob = QuantumNode("Bob", 2)

        conn = ClassicalFibreConnection(alice, bob, length=.0001)
        aliceDQ = DistributedQueue(alice, conn)
        bobDQ = DistributedQueue(bob, conn)

        aliceProto = TestProtocol(alice, aliceDQ, 1)
        bobProto = TestProtocol(bob, bobDQ, 1)

        nodes = [
            (alice, [aliceProto]),
            (bob, [bobProto]),
        ]
        conns = [
            (conn, "dqp_conn", [aliceProto, bobProto])
        ]

        network = EasyNetwork(name="DistQueueNetwork", nodes=nodes, connections=conns)
        network.start()

        sim_run(50000)

        # Check the Queue contains ordered elements from Alice and Bob
        qA = aliceDQ.queueList[0].queue
        qB = bobDQ.queueList[0].queue

        # First they should have the same length
        self.assertGreater(len(qA), 0)
        self.assertEqual(len(qA), len(qB))

        # Check the items are the same and the sequence numbers are ordered
        count = 0
        for k in range(len(qA)):
            self.assertEqual(qA[k].request, qB[k].request)
            self.assertEqual(qA[k].seq, qB[k].seq)
            self.assertEqual(qA[k].seq, count)
            count = count + 1

        # Check that we can remove the items (locally) at both nodes
        rqid = 0
        rqseqs = set([randint(0, len(qA) - 1) for t in range(10)])
        for qseq in rqseqs:
            q_item = aliceDQ.remove_item(rqid, qseq)
            self.assertIsNotNone(q_item)
            self.assertFalse(aliceDQ.queueList[rqid].contains(qseq))

        # Check that we can pop the remaining items in the correct order
        remaining = set(range(len(qB))) - rqseqs
        for qseq in remaining:
            self.assertEqual(aliceDQ.queueList[rqid].popSeq, qseq)
            q_item = aliceDQ.local_pop(rqid)
            self.assertIsNotNone(q_item)

class TestFilteredDistributedQueue(unittest.TestCase):
    def setUp(self):
        self.result = None

    def test_add_rule(self):
        sim_reset()
        alice = QuantumNode("Alice", 1)
        bob = QuantumNode("Bob", 2)

        conn = ClassicalFibreConnection(alice, bob, length=.0001)
        aliceDQ = FilteredDistributedQueue(alice, conn)

        ruleset = [(randint(0,255), randint(0,255)) for _ in range(1000)]
        for nodeID, purpose_id in ruleset:
            aliceDQ.add_accept_rule(nodeID, purpose_id)
            self.assertTrue(purpose_id in aliceDQ.accept_rules[nodeID])

    def test_remove_rule(self):
        sim_reset()
        alice = QuantumNode("Alice", 1)
        bob = QuantumNode("Bob", 2)

        conn = ClassicalFibreConnection(alice, bob, length=.0001)
        aliceDQ = FilteredDistributedQueue(alice, conn)

        ruleset = [(randint(0, 255), randint(0, 255)) for _ in range(1000)]
        for nodeID, purpose_id in ruleset:
            aliceDQ.add_accept_rule(nodeID, purpose_id)
            self.assertTrue(purpose_id in aliceDQ.accept_rules[nodeID])

        for nodeID, purpose_id in ruleset:
            aliceDQ.remove_accept_rule(nodeID, purpose_id)
            self.assertFalse(purpose_id in aliceDQ.accept_rules[nodeID])

        for nodeID, _ in ruleset:
            self.assertEqual(aliceDQ.accept_rules[nodeID], set())

    def test_load_rule(self):
        sim_reset()
        alice = QuantumNode("Alice", 1)
        bob = QuantumNode("Bob", 2)

        conn = ClassicalFibreConnection(alice, bob, length=.0001)
        aliceDQ = FilteredDistributedQueue(alice, conn)

        from collections import defaultdict
        rule_config = defaultdict(list)
        ruleset = [(randint(0, 255), randint(0, 255)) for _ in range(1000)]
        for nodeID, purpose_id in ruleset:
            rule_config[nodeID].append(purpose_id)

        aliceDQ.load_accept_rules(rule_config)
        self.assertEqual(aliceDQ.accept_rules, rule_config)

    def test_rules(self):
        sim_reset()
        alice = QuantumNode("Alice", 1)
        bob = QuantumNode("Bob", 2)

        self.result = None
        def add_callback(result):
            self.result = result

        conn = ClassicalFibreConnection(alice, bob, length=.0001)
        aliceDQ = FilteredDistributedQueue(alice, conn)
        aliceDQ.add_callback = add_callback
        bobDQ = FilteredDistributedQueue(bob, conn)
        bobDQ.add_callback = add_callback

        nodes = [
            (alice, [aliceDQ]),
            (bob, [bobDQ]),
        ]
        conns = [
            (conn, "dqp_conn", [aliceDQ, bobDQ])
        ]

        network = EasyNetwork(name="DistQueueNetwork", nodes=nodes, connections=conns)
        network.start()

        # Test that we cannot add a request
        request = EGPRequest(otherID=bob.nodeID, num_pairs=1, min_fidelity=0.5, max_time=10000,
                             purpose_id=0, priority=10)
        faulty_request = EGPRequest(otherID=-1, num_pairs=1, min_fidelity=0.5, max_time=10000,
                                    purpose_id=0, priority=10)

        # Test that no rule results in rejection of request
        aliceDQ.add(request)
        expected_qid = 0
        expected_qseq = 0
        sim_run(2)
        self.assertIsNotNone(self.result)
        reported_request = self.result[-1]
        self.assertEqual(vars(reported_request), vars(request))
        self.assertEqual(self.result[:3], (aliceDQ.DQ_REJECT, expected_qid, expected_qseq))

        # Reset result
        self.result = None

        # Test that we can now add a request with the rule in place
        bobDQ.add_accept_rule(nodeID=alice.nodeID, purpose_id=0)
        aliceDQ.add(request)
        expected_qseq += 1
        sim_run(4)
        self.assertIsNotNone(self.result)
        reported_request = self.result[-1]
        self.assertEqual(vars(reported_request), vars(request))
        self.assertEqual(self.result[:3], (aliceDQ.DQ_OK, expected_qid, expected_qseq))

        # Reset result
        self.result = None

        # Test that we can remove the acception rule and request will get rejected
        bobDQ.remove_accept_rule(nodeID=alice.nodeID, purpose_id=0)
        aliceDQ.add(request)
        expected_qseq += 1
        sim_run(6)
        self.assertIsNotNone(self.result)
        reported_request = self.result[-1]
        self.assertEqual(vars(reported_request), vars(request))
        self.assertEqual(self.result[:3], (aliceDQ.DQ_REJECT, expected_qid, expected_qseq))

class TestFilteredDistributedQueue(unittest.TestCase):
    def setUp(self):
        self.result = None

    def test_add_rule(self):
        sim_reset()
        alice = QuantumNode("Alice", 1)
        bob = QuantumNode("Bob", 2)

        conn = ClassicalFibreConnection(alice, bob, length=.0001)
        aliceDQ = FilteredDistributedQueue(alice, conn)

        ruleset = [(randint(0, 255), randint(0, 255)) for _ in range(1000)]
        for nodeID, purpose_id in ruleset:
            aliceDQ.add_accept_rule(nodeID, purpose_id)
            self.assertTrue(purpose_id in aliceDQ.accept_rules[nodeID])

    def test_remove_rule(self):
        sim_reset()
        alice = QuantumNode("Alice", 1)
        bob = QuantumNode("Bob", 2)

        conn = ClassicalFibreConnection(alice, bob, length=.0001)
        aliceDQ = FilteredDistributedQueue(alice, conn)

        ruleset = [(randint(0, 255), randint(0, 255)) for _ in range(1000)]
        for nodeID, purpose_id in ruleset:
            aliceDQ.add_accept_rule(nodeID, purpose_id)
            self.assertTrue(purpose_id in aliceDQ.accept_rules[nodeID])

        for nodeID, purpose_id in set(ruleset):
            aliceDQ.remove_accept_rule(nodeID, purpose_id)
            self.assertFalse(purpose_id in aliceDQ.accept_rules[nodeID])

        for nodeID, _ in ruleset:
            self.assertEqual(aliceDQ.accept_rules[nodeID], set())

    def test_load_rule(self):
        sim_reset()
        alice = QuantumNode("Alice", 1)
        bob = QuantumNode("Bob", 2)

        conn = ClassicalFibreConnection(alice, bob, length=.0001)
        aliceDQ = FilteredDistributedQueue(alice, conn)

        rule_config = defaultdict(list)
        ruleset = [(randint(0, 255), randint(0, 255)) for _ in range(1000)]
        for nodeID, purpose_id in ruleset:
            rule_config[nodeID].append(purpose_id)

        aliceDQ.load_accept_rules(rule_config)
        self.assertEqual(aliceDQ.accept_rules, rule_config)

    def test_rules(self):
        sim_reset()
        alice = QuantumNode("Alice", 1)
        bob = QuantumNode("Bob", 2)

        self.result = None

        def add_callback(result):
            self.result = result

        conn = ClassicalFibreConnection(alice, bob, length=.0001)
        aliceDQ = FilteredDistributedQueue(alice, conn)
        aliceDQ.add_callback = add_callback
        bobDQ = FilteredDistributedQueue(bob, conn)
        bobDQ.add_callback = add_callback

        nodes = [
            (alice, [aliceDQ]),
            (bob, [bobDQ]),
        ]
        conns = [
            (conn, "dqp_conn", [aliceDQ, bobDQ])
        ]

        network = EasyNetwork(name="DistQueueNetwork", nodes=nodes, connections=conns)
        network.start()

        # Test that we cannot add a request
        request = EGPRequest(otherID=bob.nodeID, num_pairs=1, min_fidelity=0.5, max_time=10000,
                             purpose_id=0, priority=10)
        faulty_request = EGPRequest(otherID=-1, num_pairs=1, min_fidelity=0.5, max_time=10000,
                                    purpose_id=0, priority=10)

        # Test that no rule results in rejection of request
        aliceDQ.add(request)
        expected_qid = 0
        expected_qseq = 0
        sim_run(2)
        self.assertIsNotNone(self.result)
        reported_request = self.result[-1]
        self.assertEqual(vars(reported_request), vars(request))
        self.assertEqual(self.result[:3], (aliceDQ.DQ_REJECT, expected_qid, expected_qseq))

        # Reset result
        self.result = None

        # Test that we can now add a request with the rule in place
        bobDQ.add_accept_rule(nodeID=alice.nodeID, purpose_id=0)
        aliceDQ.add(request)
        expected_qseq += 1
        sim_run(4)
        self.assertIsNotNone(self.result)
        reported_request = self.result[-1]
        self.assertEqual(vars(reported_request), vars(request))
        self.assertEqual(self.result[:3], (aliceDQ.DQ_OK, expected_qid, expected_qseq))

        # Reset result
        self.result = None

        # Test that we can remove the acception rule and request will get rejected
        bobDQ.remove_accept_rule(nodeID=alice.nodeID, purpose_id=0)
        aliceDQ.add(request)
        expected_qseq += 1
        sim_run(6)
        self.assertIsNotNone(self.result)
        reported_request = self.result[-1]
        self.assertEqual(vars(reported_request), vars(request))
        self.assertEqual(self.result[:3], (aliceDQ.DQ_REJECT, expected_qid, expected_qseq))


if __name__ == "__main__":
    unittest.main()<|MERGE_RESOLUTION|>--- conflicted
+++ resolved
@@ -3,10 +3,7 @@
 import unittest
 import numpy as np
 from random import randint
-<<<<<<< HEAD
 from collections import defaultdict
-=======
->>>>>>> 375b359d
 from qlinklayer.egp import EGPRequest
 from qlinklayer.distQueue import DistributedQueue, FilteredDistributedQueue
 from easysquid.qnode import QuantumNode
