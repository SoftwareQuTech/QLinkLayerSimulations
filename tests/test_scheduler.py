--- conflicted
+++ resolved
@@ -82,13 +82,7 @@
         test_scheduler = RequestScheduler(distQueue=dqpA, qmm=qmmA)
         test_scheduler.configure_mhp_timings(1, 2, 0, 0)
 
-<<<<<<< HEAD
-        request = EGPRequest(other_id=self.nodeB.nodeID, num_pairs=1, min_fidelity=1, max_time=12, purpose_id=0, priority=0)
-=======
-        request = EGPRequest(EGPSimulationScenario.construct_cqc_epr_request(otherID=self.nodeB.nodeID, num_pairs=1,
-                                                                             min_fidelity=1, max_time=0, purpose_id=0,
-                                                                             priority=0))
->>>>>>> ee8f02d8
+        request = EGPRequest(other_id=self.nodeB.nodeID, num_pairs=1, min_fidelity=1, max_time=0, purpose_id=0, priority=0)
 
         conn = dqpA.conn
         self.network = EasyNetwork(name="DQPNetwork",
