--- conflicted
+++ resolved
@@ -655,15 +655,8 @@
 
     PROTO_OK = 0
     NO_GENERATION = 0
-<<<<<<< HEAD
 
     def __init__(self, timeStep, t0, node, connection, alpha):
-=======
-    ERR_LOCAL = 31
-
-    def __init__(self, timeStep, t0, node, connection, alpha):
-        self.status = self.STAT_IDLE
->>>>>>> d87977b7
         self._EVT_ENTANGLE_ATTEMPT = EventType("ENTANGLE ATTEMPT", "Triggered when the MHP attempts entanglement")
         super(NodeCentricMHPServiceProtocol, self).__init__(timeStep=timeStep, t0=t0, node=node, connection=connection)
         self.set_bright_state_population(alpha=alpha)
@@ -683,11 +676,7 @@
         Check if the protocol is not handling any requests
         :return:
         """
-<<<<<<< HEAD
         return True
-=======
-        return self.status == self.STAT_IDLE
->>>>>>> d87977b7
 
     def _handle_request(self, request_data):
         """
@@ -778,10 +767,6 @@
         """
         result = (self.NO_GENERATION, passM, -1, None, self.PROTO_OK)
         self.callback(result=result)
-<<<<<<< HEAD
-=======
-        # self.reset_protocol()
->>>>>>> d87977b7
 
     def _handle_error(self, respM, passM):
         """
@@ -795,14 +780,11 @@
         self.callback(result=result)
         self.reset_protocol()
 
-<<<<<<< HEAD
     def _extract_aid_from_err_data(self, err_data):
         if isinstance(err_data, tuple) and isinstance(err_data[-1], tuple):
             return err_data[-1]
         return None
 
-=======
->>>>>>> d87977b7
     def _construct_error_result(self, err_code, err_data, **kwargs):
         """
         Creates a result to pass up to the EGP that contains error information for errors that may have
@@ -812,13 +794,7 @@
         :return: tuple
             Result information to be interpretted by higher layers
         """
-<<<<<<< HEAD
         aid = self._extract_aid_from_err_data(err_data)
-=======
-        aid = None
-        if err_data:
-            aid = err_data[-1]
->>>>>>> d87977b7
         result = (self.NO_GENERATION, None, -1, aid, err_code)
         return result
 
@@ -866,11 +842,7 @@
 
         except Exception:
             logger.exception("Error occurred while handling photon emission")
-<<<<<<< HEAD
             result = self._construct_error_result(err_code=self.ERR_LOCAL, err_data=self.aid)
-=======
-            result = self._construct_error_result(err_code=self.ERR_LOCAL, err_data=[err_data])
->>>>>>> d87977b7
             self._handle_error(None, result)
 
 
